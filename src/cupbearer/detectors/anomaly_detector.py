import json
from abc import ABC, abstractmethod
from collections.abc import Collection
from contextlib import contextmanager
from pathlib import Path

import numpy as np
import sklearn.metrics
import torch
from loguru import logger
from matplotlib import pyplot as plt
from torch.utils.data import DataLoader, Dataset
from tqdm.auto import tqdm

from cupbearer.data import TestDataMix
from cupbearer.models.models import HookedModel
from cupbearer.utils import utils


class AnomalyDetector(ABC):
    def __init__(
        self,
        model: HookedModel,
        max_batch_size: int = 4096,
        save_path: Path | str | None = None,
    ):
        self.model = model
        # For storing the original detector variables when finetuning
        self._original_variables = None
        self.max_batch_size = max_batch_size
        self.save_path = None if save_path is None else Path(save_path)

        self.trained = False

    def _model(self, batch):
        inputs = utils.inputs_from_batch(batch)
        return self.model.get_activations(inputs)

    @abstractmethod
    def train(self, dataset, debug: bool = False, **kwargs):
        """Train the anomaly detector with the given dataset as "normal" data."""

    @contextmanager
    def finetune(self, **kwargs):
        """Tune the anomaly detector.

        The finetuned parameters will be stored in this detector alongside the original
        ones. Within the context manager block, the detector will use the finetuned
        parameters (e.g. when calling `eval`). At the end of the block, the finetuned
        parameters will be removed. To store the finetuned parameters permanently,
        you can access the value the context manager yields.

        Might not be available for all anomaly detectors.

        Example:
        ```
        with detector.finetune(normal_dataset, new_dataset) as finetuned_params:
            detector.eval(normal_dataset, new_dataset) # uses finetuned params
            scores = detector.scores(some_other_dataset)
            utils.save(finetuned_params, "finetuned_params")

        detector.eval(normal_dataset, new_dataset) # uses original params
        ```
        """
        self._original_vars = self._get_trained_variables()
        finetuned_vars = self._finetune(**kwargs)
        self._set_trained_variables(finetuned_vars)
        yield finetuned_vars
        if self._original_vars:
            # original_vars might be empty if the detector was never trained
            self._set_trained_variables(self._original_vars)
        self._original_vars = None

    def _finetune(self, **kwargs) -> dict:
        """Finetune the anomaly detector to try to flag the new data as anomalous.

        Should return variables for the detector that can be passed to
        `_set_trained_variables`.
        """
        raise NotImplementedError(
            f"Finetuning not implemented for {self.__class__.__name__}."
        )

    def eval(
        self,
        # Don't need train_dataset here, but e.g. adversarial abstractions need it,
        # and in general there's no reason to deny detectors access to it during eval.
        train_dataset: Dataset,
        test_dataset: TestDataMix,
        histogram_percentile: float = 95,
        num_bins: int = 100,
        pbar: bool = False,
    ):
        # Check this explicitly because otherwise things can break in weird ways
        # when we assume that anomaly labels are included.
        assert isinstance(test_dataset, TestDataMix), type(test_dataset)

        test_loader = DataLoader(
            test_dataset,
            batch_size=self.max_batch_size,
            # For some methods, such as adversarial abstractions, it might matter how
            # normal/anomalous data is distributed into batches. In that case, we want
            # to mix them by default.
            shuffle=True,
        )

        metrics = {}
        assert 0 < histogram_percentile <= 100

        scores = []
        # Normal=0, Anomalous=1
        labels = []
        if pbar:
            test_loader = tqdm(test_loader, desc="Evaluating", leave=False)
        for batch in test_loader:
            inputs, new_labels = batch
<<<<<<< HEAD
            scores.append(self.scores(inputs).detach().cpu().numpy())
=======
            try:
                new_scores = self.layerwise_scores(inputs)
            except NotImplementedError:
                scores.append(self.scores(inputs))
            else:
                if type(self).scores != AnomalyDetector.scores:
                    # scores() method was overriden by subclass, but the subclass
                    # also implements layerwise_scores(). It's unclear what we're
                    # supposed to do in that case, so raise an error for now.
                    # Note we're raising this in the `else` block so it doesn't
                    # get caught.
                    raise NotImplementedError(
                        f"{type(self)} overrides scores() but also implements "
                        "layerwise_scores(). This is currently not supported."
                    )
                scores.append(new_scores.mean(axis=0))
                # Sum over batch axis
                layer_scores = layer_scores + new_scores.sum(axis=1)
            num_elements += scores[-1].shape[0]
>>>>>>> b6981fcf
            labels.append(new_labels)
        scores = np.concatenate(scores)
        labels = np.concatenate(labels)

        auc_roc = sklearn.metrics.roc_auc_score(
            y_true=labels,
            y_score=scores,
        )
        ap = sklearn.metrics.average_precision_score(
            y_true=labels,
            y_score=scores,
        )
        logger.info(f"AUC_ROC: {auc_roc:.4f}")
        logger.info(f"AP: {ap:.4f}")
        metrics["AUC_ROC"] = auc_roc
        metrics["AP"] = ap

        upper_lim = np.percentile(scores, histogram_percentile).item()
        # Usually there aren't extremely low outliers, so we just use the minimum,
        # otherwise this tends to weirdly cut of the histogram.
        lower_lim = scores.min().item()

        bins = np.linspace(lower_lim, upper_lim, num_bins)

        if not self.save_path:
            return

        # Everything from here is just saving metrics and creating figures
        # (which we skip if they aren't going to be saved anyway).
        with open(self.save_path / "eval.json", "w") as f:
            json.dump(metrics, f)

        # Visualizations for anomaly scores
        for i, name in enumerate(["Normal", "Anomalous"]):
            vals = scores[labels == i]
            plt.hist(
                vals,
                bins=bins,
                alpha=0.5,
                label=name,
            )
        plt.legend()
        plt.xlabel("Anomaly score")
        plt.ylabel("Frequency")
        plt.title("Anomaly score distribution")
        plt.savefig(self.save_path / "histogram.pdf")

    @abstractmethod
    def layerwise_scores(self, batch) -> dict[str, torch.Tensor]:
        """Compute anomaly scores for the given inputs for each layer.

        You can just raise a NotImplementedError here for detectors that don't compute
        layerwise scores. In that case, you need to override `scores`. For detectors
        that can compute layerwise scores, you should override this method instead
        of `scores` since allows some additional metrics to be computed.

        Args:
            batch: a batch of input data to the model (potentially including labels).

        Returns:
            A dictionary with anomaly scores, each element has shape (batch, ).
        """

    def scores(self, batch) -> torch.Tensor:
        """Compute anomaly scores for the given inputs.

        If you override this, then your implementation of `layerwise_scores()`
        needs to raise a NotImplementedError. Implementing both this and
        `layerwise_scores()` is not supported.

        Args:
            batch: a batch of input data to the model (potentially including labels).

        Returns:
            A batch of anomaly scores for the inputs.
        """
        scores = self.layerwise_scores(batch).values()
        assert len(scores) > 0
        # Type checker doesn't take into account that scores is non-empty,
        # so thinks this might be a float.
        return sum(v for v in scores) / len(scores)  # type: ignore

    def _get_trained_variables(self, saving: bool = False):
        return {}

    def _set_trained_variables(self, variables):
        pass

    def save_weights(self, path: str | Path):
        logger.info(f"Saving detector to {path}")
        utils.save(self._get_trained_variables(saving=True), path)

    def load_weights(self, path: str | Path):
        logger.info(f"Loading detector from {path}")
        self._set_trained_variables(utils.load(path))


class ActivationBasedDetector(AnomalyDetector):
    """AnomalyDetector using activations."""

    def __init__(
        self,
        model: HookedModel,
        activation_names: Collection[str],
        max_batch_size: int = 4096,
        save_path: Path | str | None = None,
    ):
        super().__init__(
            model=model, max_batch_size=max_batch_size, save_path=save_path
        )
        self.activation_names = activation_names

    def get_activations(self, batch):
        inputs = utils.inputs_from_batch(batch)
        return self.model.get_activations(inputs, self.activation_names)<|MERGE_RESOLUTION|>--- conflicted
+++ resolved
@@ -112,32 +112,11 @@
         labels = []
         if pbar:
             test_loader = tqdm(test_loader, desc="Evaluating", leave=False)
-        for batch in test_loader:
-            inputs, new_labels = batch
-<<<<<<< HEAD
-            scores.append(self.scores(inputs).detach().cpu().numpy())
-=======
-            try:
-                new_scores = self.layerwise_scores(inputs)
-            except NotImplementedError:
-                scores.append(self.scores(inputs))
-            else:
-                if type(self).scores != AnomalyDetector.scores:
-                    # scores() method was overriden by subclass, but the subclass
-                    # also implements layerwise_scores(). It's unclear what we're
-                    # supposed to do in that case, so raise an error for now.
-                    # Note we're raising this in the `else` block so it doesn't
-                    # get caught.
-                    raise NotImplementedError(
-                        f"{type(self)} overrides scores() but also implements "
-                        "layerwise_scores(). This is currently not supported."
-                    )
-                scores.append(new_scores.mean(axis=0))
-                # Sum over batch axis
-                layer_scores = layer_scores + new_scores.sum(axis=1)
-            num_elements += scores[-1].shape[0]
->>>>>>> b6981fcf
-            labels.append(new_labels)
+        with torch.inference_mode():
+            for batch in test_loader:
+                inputs, new_labels = batch
+                scores.append(self.scores(inputs).cpu().numpy())
+                labels.append(new_labels)
         scores = np.concatenate(scores)
         labels = np.concatenate(labels)
 
